all: prac

CXXFLAGS=-march=native -std=c++17 -Wall -Wno-ignored-attributes -ggdb -O3
LDFLAGS=-ggdb
LDLIBS=-lbsd -lboost_system -lboost_context -lboost_chrono -lboost_thread -lpthread

# Enable this to have all communication logged to stdout
# CXXFLAGS += -DVERBOSE_COMMS

BIN=prac
SRCS=prac.cpp mpcio.cpp preproc.cpp online.cpp mpcops.cpp rdpf.cpp \
<<<<<<< HEAD
    cdpf.cpp duoram.cpp cell.cpp bst.cpp avl.cpp
=======
    cdpf.cpp duoram.cpp cell.cpp heap.cpp
>>>>>>> e8301023
OBJS=$(SRCS:.cpp=.o)
ASMS=$(SRCS:.cpp=.s)

$(BIN): $(OBJS)
	g++ $(LDFLAGS) -o $@ $^ $(LDLIBS)

%.s: %.cpp
	g++ $(CXXFLAGS) -S -o $@ $^

# Remove the files created by the preprocessing phase
reset:
	-rm -f *.p[012].t*

clean: reset
	-rm -f $(BIN) $(OBJS) $(ASMS)

depend:
	makedepend -Y -- $(CXXFLAGS) -- $(SRCS)

# DO NOT DELETE THIS LINE -- make depend depends on it.

prac.o: mpcio.hpp types.hpp bitutils.hpp corotypes.hpp mpcio.tcc preproc.hpp
prac.o: options.hpp online.hpp
mpcio.o: mpcio.hpp types.hpp bitutils.hpp corotypes.hpp mpcio.tcc rdpf.hpp
mpcio.o: coroutine.hpp dpf.hpp prg.hpp aes.hpp rdpf.tcc mpcops.hpp mpcops.tcc
mpcio.o: cdpf.hpp cdpf.tcc
preproc.o: types.hpp bitutils.hpp coroutine.hpp corotypes.hpp mpcio.hpp
preproc.o: mpcio.tcc preproc.hpp options.hpp rdpf.hpp dpf.hpp prg.hpp aes.hpp
preproc.o: rdpf.tcc mpcops.hpp mpcops.tcc cdpf.hpp cdpf.tcc
online.o: online.hpp mpcio.hpp types.hpp bitutils.hpp corotypes.hpp mpcio.tcc
online.o: options.hpp mpcops.hpp coroutine.hpp mpcops.tcc rdpf.hpp dpf.hpp
online.o: prg.hpp aes.hpp rdpf.tcc duoram.hpp duoram.tcc cdpf.hpp cdpf.tcc
online.o: cell.hpp shapes.hpp shapes.tcc bst.hpp avl.hpp
mpcops.o: mpcops.hpp types.hpp bitutils.hpp mpcio.hpp corotypes.hpp mpcio.tcc
mpcops.o: coroutine.hpp mpcops.tcc
rdpf.o: rdpf.hpp mpcio.hpp types.hpp bitutils.hpp corotypes.hpp mpcio.tcc
rdpf.o: coroutine.hpp dpf.hpp prg.hpp aes.hpp rdpf.tcc mpcops.hpp mpcops.tcc
cdpf.o: bitutils.hpp cdpf.hpp mpcio.hpp types.hpp corotypes.hpp mpcio.tcc
cdpf.o: coroutine.hpp dpf.hpp prg.hpp aes.hpp cdpf.tcc
duoram.o: duoram.hpp types.hpp bitutils.hpp mpcio.hpp corotypes.hpp mpcio.tcc
duoram.o: coroutine.hpp duoram.tcc mpcops.hpp mpcops.tcc cdpf.hpp dpf.hpp
duoram.o: prg.hpp aes.hpp cdpf.tcc rdpf.hpp rdpf.tcc shapes.hpp shapes.tcc
cell.o: types.hpp bitutils.hpp duoram.hpp mpcio.hpp corotypes.hpp mpcio.tcc
cell.o: coroutine.hpp duoram.tcc mpcops.hpp mpcops.tcc cdpf.hpp dpf.hpp
cell.o: prg.hpp aes.hpp cdpf.tcc rdpf.hpp rdpf.tcc cell.hpp options.hpp
<<<<<<< HEAD
bst.o: bst.hpp types.hpp bitutils.hpp duoram.hpp mpcio.hpp corotypes.hpp
bst.o: mpcio.tcc coroutine.hpp duoram.tcc mpcops.hpp mpcops.tcc cdpf.hpp
bst.o: dpf.hpp prg.hpp aes.hpp cdpf.tcc rdpf.hpp rdpf.tcc options.hpp
avl.o: avl.hpp types.hpp bitutils.hpp duoram.hpp mpcio.hpp corotypes.hpp
avl.o: mpcio.tcc coroutine.hpp duoram.tcc mpcops.hpp mpcops.tcc cdpf.hpp
avl.o: dpf.hpp prg.hpp aes.hpp cdpf.tcc rdpf.hpp rdpf.tcc options.hpp bst.hpp
=======
heap.o: heap.hpp types.hpp bitutils.hpp mpcio.hpp corotypes.hpp mpcio.tcc
heap.o: coroutine.hpp duoram.hpp mpcops.hpp mpcops.tcc cdpf.hpp dpf.hpp
heap.o: prg.hpp aes.hpp cdpf.tcc rdpf.hpp rdpf.tcc
>>>>>>> e8301023
<|MERGE_RESOLUTION|>--- conflicted
+++ resolved
@@ -9,11 +9,7 @@
 
 BIN=prac
 SRCS=prac.cpp mpcio.cpp preproc.cpp online.cpp mpcops.cpp rdpf.cpp \
-<<<<<<< HEAD
-    cdpf.cpp duoram.cpp cell.cpp bst.cpp avl.cpp
-=======
-    cdpf.cpp duoram.cpp cell.cpp heap.cpp
->>>>>>> e8301023
+    cdpf.cpp duoram.cpp cell.cpp bst.cpp avl.cpp heap.cpp
 OBJS=$(SRCS:.cpp=.o)
 ASMS=$(SRCS:.cpp=.s)
 
@@ -46,7 +42,7 @@
 online.o: online.hpp mpcio.hpp types.hpp bitutils.hpp corotypes.hpp mpcio.tcc
 online.o: options.hpp mpcops.hpp coroutine.hpp mpcops.tcc rdpf.hpp dpf.hpp
 online.o: prg.hpp aes.hpp rdpf.tcc duoram.hpp duoram.tcc cdpf.hpp cdpf.tcc
-online.o: cell.hpp shapes.hpp shapes.tcc bst.hpp avl.hpp
+online.o: cell.hpp heap.hpp shapes.hpp shapes.tcc bst.hpp avl.hpp
 mpcops.o: mpcops.hpp types.hpp bitutils.hpp mpcio.hpp corotypes.hpp mpcio.tcc
 mpcops.o: coroutine.hpp mpcops.tcc
 rdpf.o: rdpf.hpp mpcio.hpp types.hpp bitutils.hpp corotypes.hpp mpcio.tcc
@@ -54,20 +50,18 @@
 cdpf.o: bitutils.hpp cdpf.hpp mpcio.hpp types.hpp corotypes.hpp mpcio.tcc
 cdpf.o: coroutine.hpp dpf.hpp prg.hpp aes.hpp cdpf.tcc
 duoram.o: duoram.hpp types.hpp bitutils.hpp mpcio.hpp corotypes.hpp mpcio.tcc
-duoram.o: coroutine.hpp duoram.tcc mpcops.hpp mpcops.tcc cdpf.hpp dpf.hpp
-duoram.o: prg.hpp aes.hpp cdpf.tcc rdpf.hpp rdpf.tcc shapes.hpp shapes.tcc
+duoram.o: coroutine.hpp rdpf.hpp dpf.hpp prg.hpp aes.hpp rdpf.tcc mpcops.hpp
+duoram.o: mpcops.tcc duoram.tcc cdpf.hpp cdpf.tcc shapes.hpp shapes.tcc
 cell.o: types.hpp bitutils.hpp duoram.hpp mpcio.hpp corotypes.hpp mpcio.tcc
-cell.o: coroutine.hpp duoram.tcc mpcops.hpp mpcops.tcc cdpf.hpp dpf.hpp
-cell.o: prg.hpp aes.hpp cdpf.tcc rdpf.hpp rdpf.tcc cell.hpp options.hpp
-<<<<<<< HEAD
+cell.o: coroutine.hpp rdpf.hpp dpf.hpp prg.hpp aes.hpp rdpf.tcc mpcops.hpp
+cell.o: mpcops.tcc duoram.tcc cdpf.hpp cdpf.tcc cell.hpp options.hpp
 bst.o: bst.hpp types.hpp bitutils.hpp duoram.hpp mpcio.hpp corotypes.hpp
-bst.o: mpcio.tcc coroutine.hpp duoram.tcc mpcops.hpp mpcops.tcc cdpf.hpp
-bst.o: dpf.hpp prg.hpp aes.hpp cdpf.tcc rdpf.hpp rdpf.tcc options.hpp
+bst.o: mpcio.tcc coroutine.hpp rdpf.hpp dpf.hpp prg.hpp aes.hpp rdpf.tcc
+bst.o: mpcops.hpp mpcops.tcc duoram.tcc cdpf.hpp cdpf.tcc options.hpp
 avl.o: avl.hpp types.hpp bitutils.hpp duoram.hpp mpcio.hpp corotypes.hpp
-avl.o: mpcio.tcc coroutine.hpp duoram.tcc mpcops.hpp mpcops.tcc cdpf.hpp
-avl.o: dpf.hpp prg.hpp aes.hpp cdpf.tcc rdpf.hpp rdpf.tcc options.hpp bst.hpp
-=======
-heap.o: heap.hpp types.hpp bitutils.hpp mpcio.hpp corotypes.hpp mpcio.tcc
-heap.o: coroutine.hpp duoram.hpp mpcops.hpp mpcops.tcc cdpf.hpp dpf.hpp
-heap.o: prg.hpp aes.hpp cdpf.tcc rdpf.hpp rdpf.tcc
->>>>>>> e8301023
+avl.o: mpcio.tcc coroutine.hpp rdpf.hpp dpf.hpp prg.hpp aes.hpp rdpf.tcc
+avl.o: mpcops.hpp mpcops.tcc duoram.tcc cdpf.hpp cdpf.tcc options.hpp bst.hpp
+heap.o: types.hpp bitutils.hpp duoram.hpp mpcio.hpp corotypes.hpp mpcio.tcc
+heap.o: coroutine.hpp rdpf.hpp dpf.hpp prg.hpp aes.hpp rdpf.tcc mpcops.hpp
+heap.o: mpcops.tcc duoram.tcc cdpf.hpp cdpf.tcc cell.hpp options.hpp
+heap.o: shapes.hpp shapes.tcc heap.hpp