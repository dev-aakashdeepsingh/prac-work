--- conflicted
+++ resolved
@@ -6,11 +6,8 @@
 #include "duoram.hpp"
 #include "cdpf.hpp"
 #include "cell.hpp"
-<<<<<<< HEAD
 #include "heap.hpp"
-=======
 #include "shapes.hpp"
->>>>>>> b69f3f8c
 
 
 static void online_test(MPCIO &mpcio,
