--- conflicted
+++ resolved
@@ -1675,7 +1675,6 @@
     } else if (!strcmp(*args, "cell")) {
         ++args;
         cell(mpcio, opts, args);
-<<<<<<< HEAD
     } else if (!strcmp(*args, "bst")) {
         ++args;
         bst(mpcio, opts, args);
@@ -1685,11 +1684,9 @@
     } else if (!strcmp(*args, "avl_tests")) {
         ++args;
         avl_tests(mpcio, opts, args);
-=======
     } else if (!strcmp(*args, "heap")) {
         ++args;
         Heap(mpcio, opts, args);
->>>>>>> e8301023
     } else {
         std::cerr << "Unknown mode " << *args << "\n";
     }
